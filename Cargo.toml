[package]
name = "watt"
<<<<<<< HEAD
version = "0.4.5"
=======
version = "0.4.6"
>>>>>>> bc67f073
authors = ["David Tolnay <dtolnay@gmail.com>"]
categories = ["development-tools::procedural-macro-helpers", "wasm"]
description = "Runtime for executing Rust procedural macros compiled as WebAssembly."
documentation = "https://docs.rs/watt"
<<<<<<< HEAD
edition = "2021"
=======
edition = "2018"
>>>>>>> bc67f073
include = [
    "LICENSE_APACHE",
    "LICENSE_MIT",
    "jit/src/*",
    "runtime/LICENSE_ISC",
    "runtime/src/*",
    "src/*",
]
keywords = ["macros", "wasm"]
license = "MIT OR Apache-2.0"
repository = "https://github.com/dtolnay/watt"

[workspace]
members = ["demo/caller", "demo/wa", "proc-macro", "runtime/tests"]

[lib]
doc-scrape-examples = false

[lib]
doc-scrape-examples = false

[patch.crates-io]
watt = { path = "." }

[package.metadata.docs.rs]
<<<<<<< HEAD
targets = ["x86_64-unknown-linux-gnu"]
rustdoc-args = ["--generate-link-to-definition"]
=======
targets = ["x86_64-unknown-linux-gnu"]
>>>>>>> bc67f073
<|MERGE_RESOLUTION|>--- conflicted
+++ resolved
@@ -1,19 +1,11 @@
 [package]
 name = "watt"
-<<<<<<< HEAD
-version = "0.4.5"
-=======
 version = "0.4.6"
->>>>>>> bc67f073
 authors = ["David Tolnay <dtolnay@gmail.com>"]
 categories = ["development-tools::procedural-macro-helpers", "wasm"]
 description = "Runtime for executing Rust procedural macros compiled as WebAssembly."
 documentation = "https://docs.rs/watt"
-<<<<<<< HEAD
 edition = "2021"
-=======
-edition = "2018"
->>>>>>> bc67f073
 include = [
     "LICENSE_APACHE",
     "LICENSE_MIT",
@@ -32,16 +24,9 @@
 [lib]
 doc-scrape-examples = false
 
-[lib]
-doc-scrape-examples = false
-
 [patch.crates-io]
 watt = { path = "." }
 
 [package.metadata.docs.rs]
-<<<<<<< HEAD
 targets = ["x86_64-unknown-linux-gnu"]
-rustdoc-args = ["--generate-link-to-definition"]
-=======
-targets = ["x86_64-unknown-linux-gnu"]
->>>>>>> bc67f073
+rustdoc-args = ["--generate-link-to-definition"]